--- conflicted
+++ resolved
@@ -859,11 +859,8 @@
         molecule = molecule.replace(fock=fock)
         molecule = molecule.replace(energy=predicted_e)
 
-<<<<<<< HEAD
+
         return molecule
-=======
-        return predicted_e, fock, molecule.rdm1
->>>>>>> 57e9f5af
 
     return scf_jitted_iterator
 
