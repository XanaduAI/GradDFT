--- conflicted
+++ resolved
@@ -86,12 +86,8 @@
     h1e: Float[Array, "orbitals orbitals"]
     vj: Float[Array, "spin orbitals orbitals"]
     mo_coeff: Float[Array, "spin orbitals orbitals"]
-<<<<<<< HEAD
-    mo_occ: Int[Array, "spin orbitals"]
+    mo_occ: Float[Array, "spin orbitals"]
     num_elec: Scalar
-=======
-    mo_occ: Float[Array, "spin orbitals"]
->>>>>>> 57e9f5af
     mo_energy: Float[Array, "spin orbitals"]
     mf_energy: Optional[Scalar] = None
     s1e: Optional[Float[Array, "orbitals orbitals"]] = None  # Not used during training
