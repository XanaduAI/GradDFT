# Copyright 2023 Xanadu Quantum Technologies Inc.

# Licensed under the Apache License, Version 2.0 (the "License");
# you may not use this file except in compliance with the License.
# You may obtain a copy of the License at

#     http://www.apache.org/licenses/LICENSE-2.0

# Unless required by applicable law or agreed to in writing, software
# distributed under the License is distributed on an "AS IS" BASIS,
# WITHOUT WARRANTIES OR CONDITIONS OF ANY KIND, either express or implied.
# See the License for the specific language governing permissions and
# limitations under the License.

from typing import Callable, Optional, Tuple
from functools import partial
from jaxtyping import Array, PRNGKeyArray, PyTree, Scalar, Float

from jax import grad, numpy as jnp, vmap
from jax import value_and_grad
from jax.profiler import annotate_function
from jax.lax import stop_gradient, fori_loop, cond
from optax import OptState, GradientTransformation, apply_updates

from grad_dft.functional import DispersionFunctional, Functional
<<<<<<< HEAD
from grad_dft.molecule import Molecule, abs_clip, coulomb_energy, coulomb_potential, nonXC
=======
from grad_dft.molecule import (
    Molecule,
    abs_clip,
    coulomb_energy,
    coulomb_potential,
    nonXC,
    one_body_energy,
    symmetrize_rdm1,
)

>>>>>>> 104c87df

def molecule_predictor(
    functional: Functional,
    nlc_functional: Optional[DispersionFunctional] = None,
    clip_cte: float = 1e-30,
    **kwargs,
) -> Callable:
    r"""Generate a function that predicts the energy
    energy of a `Molecule` and a corresponding Fock matrix

    Parameters
    ----------
    functional : Functional
        A callable or a `flax.linen.Module` that predicts the
        exchange-correlation energy given some parameters.
        A callable must have the following signature:

        fxc.energy(params: Array, molecule: Molecule, **functional_kwargs) -> Scalar

        where `params` is any parameter pytree, and `molecule`
        is a Molecule class instance.

    Returns
    -------
    Callable
        A wrapped verison of `fxc` that calculates input/output features and returns
        the predicted energy with the corresponding Fock matrix.
        Signature:

        (params: PyTree, molecule: Molecule, *args) -> Tuple[Scalar, Array]

    Notes
    -----
    In a nutshell, this takes any Jax-transformable functional and does two things:
        1.) Wraps it in a way to return the Fock matrix as well as
        the energy.
        2.) Explicitly takes a function to generate/load precomputed
        features to feed into a parameterized functional for flexible
        feature generation.

    Examples
    --------
    Given a `Molecule`:
    >>> from qdft import FeedForwardFunctional
    >>> Fxc = FeedForwardFunctional(layer_widths=[128, 128])
    >>> params = Fxc.init(jax.random.PRNGKey(42), jnp.zeros(shape=(32, 11)))
    >>> predictor = make_molecule_predictor(Fxc, chunk_size=1000)
    `chunk` size is forwarded to the default feature function as a keyword parameter.
    >>> e, fock = predictor(params, molecule) # `Might take a while for the default_features`
    >>> fock.shape == molecule.density_matrix.shape
    True
    """

    @partial(value_and_grad, argnums=1)
    def energy_and_grads(
        params: PyTree,
        rdm1: Float[Array, "spin orbitals orbitals"],
        molecule: Molecule,
        *args,
        **functional_kwargs,
    ) -> Scalar:
        r"""
        Computes the energy and gradients with respect to the density matrix

        Parameters
        ----------
        params: Pytree
            Functional parameters
        rdm1: Float[Array, "spin orbitals orbitals"]
            The reduced density matrix.
        molecule: Molecule
            the molecule

        Returns
        -----------
        Scalar
            The energy of the molecule when the state of the system is given by rdm1.
        """

        molecule = molecule.replace(rdm1=rdm1)

        e = functional.energy(params, molecule, *args, **functional_kwargs)
        if nlc_functional:
            e = e + nlc_functional.energy(
                {"params": params["dispersion"]}, molecule, **functional_kwargs
            )
        return e

    @partial(annotate_function, name="predict")
    def predict(params: PyTree, molecule: Molecule, *args) -> Tuple[Scalar, Array]:
        r"""A DFT functional wrapper, returning the predicted exchange-correlation
        energy as well as the corresponding Fock matrix. This function does **not** require
        that the provided `feature_fn` returns derivatives (Jacobian matrix) of provided
        input features.

        Parameters
        ----------
        params : PyTree
            The functional parameters.
        molecule : Molecule
            The `Molecule` object to predict properties of.
        *args

        Returns
        -------
        Tuple[Scalar, Array]
            A tuple of the predicted exchange-correlation energy and the corresponding
            Fock matrix of the same shape as `molecule.density_matrix`:
            (*batch_size, n_spin, n_orbitals, n_orbitals).
        """

        energy, fock = energy_and_grads(params, molecule.rdm1, molecule, *args)
        fock = abs_clip(fock, clip_cte)
        fock = 1 / 2 * (fock + fock.transpose(0, 2, 1))
        fock = abs_clip(fock, clip_cte)
        
        # Compute the features that should be autodifferentiated
        if functional.energy_densities and functional.densitygrads:
            grad_densities = functional.energy_densities(molecule, *args, **kwargs)
            nograd_densities = stop_gradient(functional.nograd_densities(molecule, *args, **kwargs))
            densities = functional.combine_densities(grad_densities, nograd_densities)
        elif functional.energy_densities:
            grad_densities = functional.energy_densities(molecule, *args, **kwargs)
            nograd_densities = None
            densities = grad_densities
        elif functional.densitygrads:
            grad_densities = None
            nograd_densities = stop_gradient(functional.nograd_densities(molecule, *args, **kwargs))
            densities = nograd_densities
        else:
            densities, grad_densities, nograd_densities = None, None, None

        if functional.coefficient_input_grads and functional.coefficient_inputs:
            grad_cinputs = functional.coefficient_inputs(molecule, *args, **kwargs)
            nograd_cinputs = stop_gradient(
                functional.nograd_coefficient_inputs(molecule, *args, **kwargs)
            )
            cinputs = functional.combine_inputs(grad_cinputs, nograd_cinputs)
        elif functional.coefficient_inputs:
            grad_cinputs = functional.coefficient_inputs(molecule, *args, **kwargs)
            nograd_cinputs = None
            cinputs = grad_cinputs
        elif functional.coefficient_input_grads:
            grad_cinputs = None
            nograd_cinputs = stop_gradient(
                functional.nograd_coefficient_inputs(molecule, *args, **kwargs)
            )
            cinputs = nograd_cinputs
        else:
            cinputs, grad_cinputs, nograd_cinputs = None, None, None

        # Compute the derivatives with respect to nograd_densities
        if functional.densitygrads:
            vxc_expl = functional.densitygrads(
                functional, params, molecule, nograd_densities, cinputs, grad_densities
            )
            fock += vxc_expl + vxc_expl.transpose(0, 2, 1)  # Sum over omega
            fock = abs_clip(fock, clip_cte)

        if functional.coefficient_input_grads:
            vxc_expl = functional.coefficient_input_grads(
                functional, params, molecule, nograd_cinputs, grad_cinputs, densities
            )
            fock += vxc_expl + vxc_expl.transpose(0, 2, 1)  # Sum over omega
            fock = abs_clip(fock, clip_cte)

        fock = abs_clip(fock, clip_cte)

        return energy, fock

    return predict

def Harris_energy_predictor(
    functional: Functional,
    **kwargs
):
    r""""
    Generate a function that predicts the Harris energy, according to the function
    
    .. math::
        E_{\rm Harris}[n_0] = \sum_i \epsilon_i - \int \mathrm{d}r^3 v_{\rm xc}[n_0](r) n_0(r) - \tfrac{1}{2} \int \mathrm{d}r^3 v_{\rm H}[n_0](r) n_0(r) + E_{\rm xc}[n_0

    Parameters
    ----------
    functional : Functional
        The functional to use for the Harris energy.
    **kwargs
        Other keyword arguments to the functional.

    Returns
    -------
    Callable
    """
    @partial(value_and_grad, argnums=1)
    def xc_energy_and_grads(
        params: PyTree, 
        rdm1: Float[Array, "spin orbitals orbitals"], 
        molecule: Molecule, 
        *args, 
        **kwargs
    ) -> Scalar:
        r"""
        Computes the energy and gradients with respect to the density matrix.

        Parameters
        ----------
        params: Pytree
            Functional parameters
        rdm1: Float[Array, "spin orbitals orbitals"]
            The reduced density matrix.
        molecule: Molecule
            the molecule
        *args
        **kwargs

        Returns
        -----------
        Tuple[Scalar, Float[Array, "spin orbitals orbitals"]]
        """
        molecule = molecule.replace(rdm1 = rdm1)
        densities = functional.compute_densities(molecule, *args, **kwargs)
        cinputs = functional.compute_coefficient_inputs(molecule, *args)
        return functional.xc_energy(params, molecule.grid, cinputs, densities, **kwargs)


    def Harris_energy(
        params: PyTree,
        molecule: Molecule,
        *args,
        **kwargs,
    ) -> Scalar:
        r"""
        Computes the Harris functional, which is the functional evaluated at the
        ground state density of the molecule.

        Parameters
        ----------
        params : PyTree
            Parameters of the functional.
        molecule : Molecule
            Molecule to compute the Harris functional for.
        *args
            Other arguments to compute_densities or compute_coefficient_inputs.
        **kwargs
            Other key word arguments to densities and self.xc_energy.

        Returns
        -------
        Scalar
        """

        energy = jnp.einsum("sr,sr->", molecule.mo_occ, molecule.mo_energy)

        coulomb_e = -coulomb_energy(molecule.rdm1.sum(axis = 0), molecule.rep_tensor)

        xc_energy, xcfock = xc_energy_and_grads(params, molecule.rdm1, molecule, *args, **kwargs)

        return energy + xc_energy - jnp.einsum("sij,sij->", molecule.rdm1, xcfock) + coulomb_e + molecule.nuclear_repulsion

    return Harris_energy



def make_train_kernel(tx: GradientTransformation, loss: Callable) -> Callable:
    r"""Generate a training kernel for a given optimizer and loss function.

    Parameters
    ----------
    tx : GradientTransformation
        An optax gradient transformation.
    loss : Callable
        A loss function that takes in the parameters, a `Molecule` object, and the ground truth energy
        and returns a tuple of the loss value and the gradients.

    Returns
    -------
    Callable
    """

    def kernel(
        params: PyTree, opt_state: OptState, molecule: Molecule, ground_truth_energy: float, *args
    ) -> Tuple[PyTree, OptState, Scalar, Scalar]:
        r""""
        The training kernel updating the parameters according to the loss
        function and the optimizer.

        Parameters
        ----------
        params : PyTree
            The parameters of the functional.
        opt_state : OptState
            The optimizer state.
        molecule : Molecule
            The molecule.
        ground_truth_energy : float
            The ground truth energy.
        *args

        Returns
        -------
        Tuple[PyTree, OptState, Scalar, Scalar]
            The updated parameters, optimizer state, loss value, and predicted energy.
        """
        (cost_value, predictedenergy), grads = loss(params, molecule, ground_truth_energy)

        updates, opt_state = tx.update(grads, opt_state, params)
        params = apply_updates(params, updates)

        return params, opt_state, cost_value, predictedenergy

    return kernel


##################### Regularization #####################


def fock_grad_regularization(molecule: Molecule, F: Float[Array, "spin ao ao"]) -> Scalar:
    """Calculates the Fock alternative regularization term for a `Molecule` given a Fock matrix.

    Parameters
    ----------
    molecule : Molecule
        A `Molecule` object.
    F : Array
        The Fock matrix array. Has to be of the same shape as `molecule.density_matrix`

    Returns
    -------
    Scalar
        The Fock gradient regularization term alternative.
    """
    return jnp.sqrt(jnp.einsum("sij->", (F - molecule.fock) ** 2)) / jnp.sqrt(
        jnp.einsum("sij->", molecule.fock**2)
    )


def dm21_grad_regularization(molecule: Molecule, F: Float[Array, "spin ao ao"]) -> Scalar:
    """Calculates the default gradient regularization term for a `Molecule` given a Fock matrix.

    Parameters
    ----------
    molecule : Molecule
        A `Molecule` object.
    F : Array
        The Fock matrix array. Has to be of the same shape as `molecule.density_matrix`

    Returns
    -------
    Scalar
        The gradient regularization term of the DM21 variety.
    """

    n = molecule.mo_occ
    e = molecule.mo_energy
    C = molecule.mo_coeff

    # factors = jnp.einsum("sba,sac,scd->sbd", C.transpose(0,2,1), F, C) ** 2
    # factors = jnp.einsum("sab,sac,scd->sbd", C, F, C) ** 2
    # factors = jnp.einsum("sac,sab,scd->sbd", F, C, C) ** 2
    factors = jnp.einsum("sac,sab,scd->sbd", F, C, C) ** 2  # F is symmetric

    numerator = n[:, :, None] - n[:, None, :]
    denominator = e[:, :, None] - e[:, None, :]

    mask = jnp.logical_and(jnp.abs(factors) > 0, jnp.abs(numerator) > 0)

    safe_denominator = jnp.where(mask, denominator, 1.0)

    second_mask = jnp.abs(safe_denominator) > 0
    safe_denominator = jnp.where(second_mask, safe_denominator, 1.0e-20)

    prefactors = numerator / safe_denominator

    dE = jnp.clip(0.5 * jnp.sum(prefactors * factors), a_min=-10, a_max=10)

    return dE**2


def orbital_grad_regularization(molecule: Molecule, F: Float[Array, "spin ao ao"]) -> Scalar:
    """Deprecated"""

    #  Calculate the gradient regularization term
    new_grad = get_grad(molecule.mo_coeff, molecule.mo_occ, F)

    dE = jnp.linalg.norm(new_grad - molecule.training_gorb_grad, ord="fro")

    return dE**2


def get_grad(
    mo_coeff: Float[Array, "spin ao ao"],
    mo_occ: Float[Array, "spin ao"],
    F: Float[Array, "spin ao ao"],
):
    """RHF orbital gradients

    Parameters
    ----------
    mo_coeff: 2D ndarray
        Orbital coefficients
    mo_occ: 1D ndarray
        Orbital occupancy
    F: 2D ndarray
        Fock matrix in AO representation

    Returns:
    --------
    Gradients in MO representation.  It's a num_occ*num_vir vector.

    Notes:
    ------
    # Similar to pyscf/scf/hf.py:
    occidx = mo_occ > 0
    viridx = ~occidx
    g = reduce(jnp.dot, (mo_coeff[:,viridx].conj().T, fock_ao,
                           mo_coeff[:,occidx])) * 2
    return g.ravel()
    """

    C_occ = vmap(jnp.where, in_axes=(None, 1, None), out_axes=1)(mo_occ > 0, mo_coeff, 0)
    C_vir = vmap(jnp.where, in_axes=(None, 1, None), out_axes=1)(mo_occ == 0, mo_coeff, 0)

    return jnp.einsum("sab,sac,scd->bd", C_vir.conj(), F, C_occ)


##################### Loss Functions #####################


def mse_energy_loss(
    params: PyTree,
    molecule_predictor: Callable,
    molecules: list[Molecule],
    truth_energies: Float[Array, "energy"],
    elec_num_norm: Scalar = True,
) -> Scalar:
    r"""
    Computes the mean-squared error between predicted and truth energies.

    This loss function does not yet support parallel execution for the loss contributions
    and instead implemented a simple for loop.

    Parameters
    ----------
    params: PyTree
        functional parameters (weights)
    molecule_predict: Callable.
        any non SCF or SCF method in evaluate.py
    molecule: Molecule
        a Grad-DFT Molecule object
    truth_energies: Float[Array, "energy"]
        the truth values of the energy to measure the predictions against
    elec_num_norm: Scalar
        True to normalize the loss function by the number of electrons in a Molecule.

    Returns
    ----------
    Scalar: the mean-squared error between predicted and truth energies
    """
    sum = 0
    for i, molecule in enumerate(molecules):
        molecule_out = molecule_predictor(params, molecule)
        E_predict = molecule_out.energy
        diff = E_predict - truth_energies[i]
        # Not jittable because of if.
        if elec_num_norm:
            diff = diff / molecule.num_elec
        sum += (diff) ** 2
    cost_value = sum / len(molecules)

    return cost_value


def sq_electron_err_int(
    pred_density: Float[Array, "ngrid nspin"],
    truth_density: Float[Array, "ngrid nspin"],
    molecule: Molecule,
    clip_cte=1e-30
) -> Scalar:
    r"""
    Computes the integral:

    .. math::
        \epsilon = \int (\rho_{pred}(r) - \rho_{truth})^2 dr
    Parameters
    ----------
    pred_density: Float[Array, "ngrid nspin"]
        Density predicted by a neural functional
    truth_density: Float[Array, "ngrid nspin"]
        A accurate density used as a truth value in training
    molecule: Molecule
        A Grad-DFT Molecule

    Returns
        Scalar: the value epsilon described above
    ----------
    """
    pred_density = jnp.clip(pred_density, a_min=clip_cte)
    truth_density = jnp.clip(truth_density, a_min=clip_cte)
    diff_up = jnp.clip(jnp.clip(pred_density[:, 0] - truth_density[:, 0], a_min=clip_cte) ** 2, a_min=clip_cte)
    diff_dn = jnp.clip(jnp.clip(pred_density[:, 1] - truth_density[:, 1], a_min=clip_cte) ** 2, a_min=clip_cte)
    err_int = jnp.sum(diff_up * molecule.grid.weights) + jnp.sum(diff_dn * molecule.grid.weights)
    return err_int


def mse_density_loss(
    params: PyTree,
    molecule_predictor: Callable,
    molecules: list[Molecule],
    truth_rhos: list[Float[Array, "ngrid nspin"]],
    elec_num_norm: Scalar = True,
) -> Scalar:
    r"""
    Computes the mean-squared error between predicted and truth densities.

    This loss function does not yet support parallel execution for the loss contributions
    and instead implemented a simple for loop.

    Parameters
    ----------
    params: PyTree
        functional parameters (weights)
    molecule_predict: Callable.
        any non SCF or SCF method in evaluate.py
    molecule: Molecule
        a Grad-DFT Molecule object
    truth_densities: list[Float[Array, "ngrid nspin"]]
        the truth values of the density to measure the predictions against
    elec_num_norm: Scalar
        True to normalize the loss function by the number of electrons in a Molecule.

    Returns
    ----------
    Scalar: the mean-squared error between predicted and truth densities
    """
    sum = 0
    for i, molecule in enumerate(molecules):
        molecule_out = molecule_predictor(params, molecule)
        rho_predict = molecule_out.density()
        diff = sq_electron_err_int(rho_predict, truth_rhos[i], molecule)
        # Not jittable because of if.
        if elec_num_norm:
            diff = diff / (molecule.num_elec**2)
        sum += diff
    cost_value = sum / len(molecules)

    return cost_value


def mse_energy_and_density_loss(
    params: PyTree,
    molecule_predictor: Callable,
    molecules: list[Molecule],
    truth_densities: list[Float[Array, "ngrid nspin"]],
    truth_energies: Float[Array, "energy"],
    energy_factor: Scalar = 1.0,
    rho_factor: Scalar = 1.0,
    elec_num_norm: Scalar = True,
) -> Scalar:
    r"""
    Computes the most general loss function using mean-squared error of energies and densities.

    This loss function does not yet support parallel execution for the loss contributions
    and instead implemented a simple for loop.

    Parameters
    ----------
    params: PyTree
        functional parameters (weights)
    molecule_predict: Callable.
        any non SCF or SCF method in evaluate.py
    molecule: Molecule
        a Grad-DFT Molecule object
    truth_densities: list[Float[Array, "ngrid, nspin"]]
        the truth values of the density to measure the predictions against
    truth_energies: Float[Array, "energy"]
        the truth values of the energy to measure the predictions against
    energy_factor: Scalar
        A weighting factor for the energy portion of the loss. Default = 1.0
    density_factor: Scalar
        A weighting factor for the density portion of the loss. Default = 1.0
    elec_num_norm: Scalar
        True to normalize the loss function by the number of electrons in a Molecule.

    Returns
    ----------
    Scalar: the mean-squared error of both energies and densities each with it's own weight.
    """
    sum_energy = 0
    sum_rho = 0
    for i, molecule in enumerate(molecules):
        molecule_out = molecule_predictor(params, molecule)
        rho_predict = molecule_out.density()
        energy_predict = molecule_out.energy
        diff_rho = sq_electron_err_int(rho_predict, truth_densities[i], molecule)
        diff_energy = energy_predict - truth_energies[i]
        # Not jittable because of if.
        if elec_num_norm:
            diff_rho = diff_rho / (molecule.num_elec**2)
            diff_energy = diff_energy / molecule.num_elec
        sum_rho += diff_rho
        sum_energy += diff_energy**2
    energy_contrib = energy_factor * sum_energy / len(molecules)
    rho_contrib = rho_factor * sum_rho / len(molecules)

    return energy_contrib + rho_contrib<|MERGE_RESOLUTION|>--- conflicted
+++ resolved
@@ -23,20 +23,15 @@
 from optax import OptState, GradientTransformation, apply_updates
 
 from grad_dft.functional import DispersionFunctional, Functional
-<<<<<<< HEAD
-from grad_dft.molecule import Molecule, abs_clip, coulomb_energy, coulomb_potential, nonXC
-=======
 from grad_dft.molecule import (
-    Molecule,
-    abs_clip,
-    coulomb_energy,
-    coulomb_potential,
-    nonXC,
-    one_body_energy,
-    symmetrize_rdm1,
+    Molecule, 
+    abs_clip, 
+    coulomb_energy, 
+    coulomb_potential, 
+    nonXC, 
+    one_body_energy, 
+    symmetrize_rdm1
 )
-
->>>>>>> 104c87df
 
 def molecule_predictor(
     functional: Functional,
